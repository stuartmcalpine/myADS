--- conflicted
+++ resolved
@@ -61,12 +61,8 @@
 
     # Report users current citation statistics
     elif args.subcommand == "report":
-<<<<<<< HEAD
-        cite_tracker.report()
-=======
         db = cite_tracker.Database()
         cite_tracker.report(db)
->>>>>>> 32af5587
 
     # Check if any new cites have been made to the user since last call
     elif args.subcommand == "check":
