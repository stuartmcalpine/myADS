--- conflicted
+++ resolved
@@ -1,15 +1,7 @@
-<<<<<<< HEAD
-import myads.cite_tracker as cite_tracker
-=======
->>>>>>> 32af5587
 from myads.query import ADSQueryWrapper
 from tabulate import tabulate
 
 
-<<<<<<< HEAD
-def report():
-    """ For each tracked author, print their current citation metrics. """
-=======
 def report(db):
     """
     For each tracked author, print their current citation metrics.
@@ -18,7 +10,6 @@
     ----------
     db : myADS Database object
     """
->>>>>>> 32af5587
 
     # Query object.
     query = ADSQueryWrapper(db.get_ads_token())
@@ -41,11 +32,7 @@
             )
 
         ret_list = "title,citation_count,pubdate,bibcode"
-<<<<<<< HEAD
         data = query.get(q=q, fl=ret_list, rows=50, sort="pubdate desc")
-=======
-        data = query.get(q=q, fl=ret_list)
->>>>>>> 32af5587
 
         # Got a bad status code.
         if data is None:
@@ -56,9 +43,6 @@
             print(f"No paper hits for {FIRST_NAME} {LAST_NAME}")
             continue
 
-<<<<<<< HEAD
-        # Header names for the columns
-=======
         # Loop over each of my papers and print the number of cites.
         table = []
         for paper in data.papers:
@@ -71,7 +55,6 @@
 
             table.append(tmp)
 
->>>>>>> 32af5587
         headers = [
             "Title",
             "Citations\n(per year)",
@@ -80,7 +63,6 @@
         ]
         maxcolwidths = [50, None, None, None]
 
-<<<<<<< HEAD
         # Make a new column combining cite information
         df = data.papers
         df["citation_count_extra"] = df.apply(
@@ -97,8 +79,4 @@
                 showindex="never",
                 headers=headers,
             )
-=======
-        print(
-            tabulate(table, tablefmt="grid", maxcolwidths=maxcolwidths, headers=headers)
->>>>>>> 32af5587
         )