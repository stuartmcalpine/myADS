--- conflicted
+++ resolved
@@ -2,69 +2,7 @@
 from tabulate import tabulate
 
 
-<<<<<<< HEAD
-def _init_database(database_path, data, query):
-    """
-    Initialize a database for a tracked author.
-
-    Get the papers that cite papers from this author and store them.
-
-    Parameters
-    ----------
-    database_path : str
-        Full path to this tracked authors cite database
-    data : _ADSQuery object
-        Stores the tracked authors current papers
-    query : ADSQueryWrapper object
-        To make additional queries
-    """
-
-    database = {}
-
-    # Loop over each of the authors papers
-    for i in range(data.num_found):
-        database[f"paper{i}"] = {}
-        database[f"paper{i}"]["title"] = data.papers_dict["title"][i]
-        database[f"paper{i}"]["bibcode"] = data.papers_dict["bibcode"][i]
-
-        # What papers cite this paper
-        tmp = query.citations(data.papers_dict["bibcode"][i])
-        if tmp.papers is not None:
-            database[f"paper{i}"]["cited_by_bibcode"] = tmp.papers["bibcode"].values
-            database[f"paper{i}"]["cited_by_title"] = tmp.papers["title"].values
-        else:
-            database[f"paper{i}"]["cited_by_bibcode"] = []
-            database[f"paper{i}"]["cited_by_title"] = []
-
-    assert len(database.keys()) == data.num_found
-
-    database["metadata"] = {}
-    database["metadata"]["num_papers"] = data.num_found
-
-    # Store
-    _save_database(database_path, database)
-
-
-def _save_database(path, data):
-    """
-    Save the cite database for an author.
-
-    Parameters
-    ----------
-    path : str
-        Path to author cite database file
-    data : dict
-        Contains the authors cite information
-    """
-
-    with open(path, "w") as f:
-        toml.dump(data, f)
-
-
-def _print_new_cites(database, new_cites):
-=======
 def _print_new_cites(FIRST_NAME, LAST_NAME, reftitle, new_cites):
->>>>>>> 32af5587
     """
     Print any new citations to our papers since last call.
 
@@ -81,156 +19,6 @@
     OKCYAN = "\033[96m"
     ENDC = "\033[0m"
 
-<<<<<<< HEAD
-    # Loop over each paper from the author.
-    for author_paper in new_cites.keys():
-
-        # Do we have any new cites for this paper?
-        new = len(new_cites[author_paper]["title"])
-
-        if new == 0:
-            continue
-
-        # The paper we are printing new cites for.
-        print(
-            "\n",
-            f"{BOLD}{OKCYAN}{new} new cite(s) for "
-            f"{database[author_paper]['title']}{ENDC}",
-        )
-
-        # Print new cites
-        print(
-            tabulate(
-                new_cites[author_paper],
-                tablefmt="grid",
-                maxcolwidths=[40, 40, 20],
-                headers=["Title", "Authors", "Bibcode"],
-            )
-        )
-
-
-def _check_for_new_papers(database, data, verbose):
-    """
-    Check if the tracked author has published any new papers since the last
-    time of checking.
-
-    Note that a papers title, or bibcode, can change, but it's still the same
-    paper (through publication for example). The latest details are kept, but
-    it's not classed as a "new" paper.
-
-    The `database` is modified in place with any changes.
-
-    Parameters
-    ----------
-    database : dict
-        The tracked authors current citation database
-    data : _ADSQuery object
-        The tracked authors latest papers
-    verbose : bool
-        True for more output
-    """
-
-    # Loop over each paper from the author
-    for paper_idx in range(data.num_found):
-
-        found_bibcode, found_title = False, False
-
-        this_bibcode = data.papers_dict["bibcode"][paper_idx]
-        this_title = data.papers_dict["title"][paper_idx]
-
-        # Loop over each paper in the current cite database
-        for tmp_paper_current in list(database.keys()):
-
-            if tmp_paper_current == "metadata":
-                continue
-
-            if this_bibcode == database[tmp_paper_current]["bibcode"]:
-                found_bibcode = True
-
-            if this_title == database[tmp_paper_current]["title"]:
-                found_title = True
-
-            # We already have this paper in the database.
-            if found_bibcode or found_title:
-                break
-
-        # Case for a totally new paper.
-        if found_title == False and found_bibcode == False:
-            database["metadata"]["num_papers"] += 1
-            idx = database["metadata"]["num_papers"]
-
-            database[f"paper{idx}"] = {}
-            database[f"paper{idx}"]["title"] = this_title
-            database[f"paper{idx}"]["bibcode"] = this_bibcode
-            database[f"paper{idx}"]["cited_by_bibcode"] = []
-            database[f"paper{idx}"]["cited_by_title"] = []
-
-            if verbose:
-                print(
-                    f"Tracked author has published a new paper,",
-                    f"Title: {this_title}, adding to database",
-                )
-
-        # Case for updated bibcode.
-        elif found_title == True and found_bibcode == False:
-            database[tmp_paper_current]["bibcode"] = this_bibcode
-
-            if verbose:
-                print(
-                    f"Paper {this_title} has a new bibcode, ",
-                    f"{this_bibcode}, updating database",
-                )
-
-        # Case for updated title
-        elif found_title == False and found_bibcode == True:
-            database[tmp_paper_current]["title"] = this_title
-
-            if verbose:
-                print(
-                    f"Paper {this_bibcode} has a new title, ",
-                    f"{this_title}, updating database",
-                )
-
-
-def _check_for_new_cites(database, data, query, verbose):
-    """
-    Check if the tracked author's papers have got any new cites since the last
-    time of checking.
-
-    Parameters
-    ----------
-    database : dict
-        The tracked author's current citation database
-    data : _ADSQuery object
-        The tracked author's latest papers
-    query : ADSQueryWrapper object
-    verbose : bool
-        True for more output
-
-    Returns
-    -------
-    new_cites : dict
-        New cites for each paper for tracked author
-    num_new_cites : int
-        Total number of new cites for author
-    """
-
-    new_cites = {}
-    num_new_cites = 0
-
-    # Loop over each paper in author's database.
-    for author_paper in database.keys():
-
-        if author_paper == "metadata":
-            continue
-
-        if verbose:
-            print(f"Checking {author_paper}...")
-
-        # Get up-to-date cites for this paper.
-        tmp_query_data = query.citations(
-            database[author_paper]["bibcode"], fl="title,bibcode,author"
-=======
     # The paper we are printing new cites for.
     print(
         "\n",
@@ -260,66 +48,11 @@
             tablefmt="grid",
             maxcolwidths=[40, 40, None, 20],
             headers=["Title", "Authors", "Date", "Bibcode"],
->>>>>>> 32af5587
         )
     )
 
-<<<<<<< HEAD
-        # Check the query was successful
-        if tmp_query_data is None:
-            print(f"Skipping {bibcode} for now, try again..")
-            continue
-
-        new_cites[author_paper] = {"title": [], "author": [], "bibcode": []}
-
-        # Compare to database, and see if any new cites have happened since
-        # last check.
-        for paper_idx in range(tmp_query_data.num_found):
-
-            this_bibcode = tmp_query_data.papers_dict["bibcode"][paper_idx]
-            this_title = tmp_query_data.papers_dict["title"][paper_idx]
-
-            found_bibcode, found_title = False, False
-
-            if this_bibcode in database[author_paper]["cited_by_bibcode"]:
-                found_bibcode = True
-
-            if this_title in database[author_paper]["cited_by_title"]:
-                found_title = True
-
-            # Found a new cite
-            if found_bibcode == False and found_title == False:
-                for att in ["title", "author", "bibcode"]:
-                    new_cites[author_paper][att].append(
-                        tmp_query_data.papers_dict[att][paper_idx]
-                    )
-                num_new_cites += 1
-
-            if found_bibcode == False and found_title == True:
-                if verbose:
-                    print(f"{this_title} has an updated bibcode, {this_bibcode}")
-
-            if found_bibcode == True and found_title == False:
-                if verbose:
-                    print(f"{this_bibcode} has an updated title, {this_title}")
-
-        # Update author's database with latest cites.
-        if tmp_query_data.num_found > 0:
-            database[author_paper]["cited_by_bibcode"] = tmp_query_data.papers_dict[
-                "bibcode"
-            ]
-            database[author_paper]["cited_by_title"] = tmp_query_data.papers_dict[
-                "title"
-            ]
-
-    return new_cites, num_new_cites
-
-
-def check(verbose, rows=50):
-=======
 
 def check(db, verbose):
->>>>>>> 32af5587
     """
     Check against each tracked authors' personal database to see if there are
     any new cites to their papers since the last call.
@@ -373,34 +106,12 @@
         # First refresh the authors publication list
         db.refresh_author_papers(author.id, data)
 
-<<<<<<< HEAD
-        # Does this tracked author already have a database?
-        if os.path.isfile(author_database):
-
-            # Load existing database for tracked author.
-            database = toml.load(author_database)
-
-            # Is there a new paper for this user that's not in the database?
-            _check_for_new_papers(database, data, verbose)
-
-            # Any new cites to authors papers since last check?
-            new_cites, num_new_cites = _check_for_new_cites(
-                database, data, query, verbose
-            )
-
-            # Report new cites.
-            if num_new_cites > 0:
-                _print_new_cites(database, new_cites)
-            else:
-                print(f"No new cites for {FIRST_NAME} {LAST_NAME}")
-=======
         for paper in data.papers:
             tmp_query_data = query.citations(
                 paper.bibcode, fl="title,bibcode,author,date,doi"
             )
 
             new_cites = db.check_paper_new_cites(author.id, paper, tmp_query_data)
->>>>>>> 32af5587
 
             if len(new_cites) > 0:
                 _print_new_cites(FIRST_NAME, LAST_NAME, paper.title, new_cites)